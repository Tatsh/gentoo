# Copyright 1999-2016 Gentoo Foundation
# Distributed under the terms of the GNU General Public License v2
# $Id$

EAPI=6

export CBUILD=${CBUILD:-${CHOST}}
export CTARGET=${CTARGET:-${CHOST}}

MY_PV=${PV/_/}

inherit toolchain-funcs

BOOTSTRAP_DIST="https://dev.gentoo.org/~williamh/dist"
SRC_URI="
kernel_Darwin? (
	x64-macos? ( ${BOOTSTRAP_DIST}/go-darwin-amd64-bootstrap.tbz )
)
kernel_FreeBSD? (
amd64-fbsd? ( ${BOOTSTRAP_DIST}/go-freebsd-amd64-bootstrap.tbz )
x86-fbsd? ( ${BOOTSTRAP_DIST}/go-freebsd-386-bootstrap.tbz )
)
kernel_linux? (
	amd64? ( ${BOOTSTRAP_DIST}/go-linux-amd64-bootstrap.tbz )
	arm? ( ${BOOTSTRAP_DIST}/go-linux-arm-bootstrap.tbz )
	arm64? ( ${BOOTSTRAP_DIST}/go-linux-arm64-bootstrap.tbz )
	ppc64? ( ${BOOTSTRAP_DIST}/go-linux-ppc64-bootstrap.tbz )
	x86? ( ${BOOTSTRAP_DIST}/go-linux-386-bootstrap.tbz )
)
"

if [[ ${PV} = 9999 ]]; then
	EGIT_REPO_URI="git://github.com/golang/go.git"
	inherit git-r3
else
	SRC_URI+="https://storage.googleapis.com/golang/go${MY_PV}.src.tar.gz"
	# go-bootstrap-1.4 only supports go on amd64, arm and x86 architectures.
	# Allowing other bootstrap options would enable arm64 and ppc64 builds.
	case ${PV} in
		*9999*|*_rc*) ;;
		*)
<<<<<<< HEAD
			KEYWORDS="-* ~amd64 ~arm64 ~x64-macos"
=======
			KEYWORDS="-* ~amd64 ~arm64 ~amd64-fbsd ~x86-fbsd"
>>>>>>> de47eabe
			;;
	esac
fi

DESCRIPTION="A concurrent garbage collected and typesafe programming language"
HOMEPAGE="http://www.golang.org"

LICENSE="BSD"
SLOT="0/${PV}"
IUSE=""

DEPEND=""
RDEPEND="!<dev-go/go-tools-0_pre20150902"

# These test data objects have writable/executable stacks.
QA_EXECSTACK="usr/lib/go/src/debug/elf/testdata/*.obj"

REQUIRES_EXCLUDE="/usr/lib/go/src/debug/elf/testdata/*"

# The tools in /usr/lib/go should not cause the multilib-strict check to fail.
QA_MULTILIB_PATHS="usr/lib/go/pkg/tool/.*/.*"

# The go language uses *.a files which are _NOT_ libraries and should not be
# stripped. The test data objects should also be left alone and unstripped.
STRIP_MASK="/usr/lib/go/pkg/*.a
	/usr/lib/go/src/debug/elf/testdata/*
	/usr/lib/go/src/debug/dwarf/testdata/*
	/usr/lib/go/src/runtime/race/*.syso"

if [[ ${PV} != 9999 ]]; then
	S="${WORKDIR}"/go
fi

go_arch()
{
	# By chance most portage arch names match Go
	local portage_arch=$(tc-arch $@)
	case "${portage_arch}" in
		x86)	echo 386;;
		x64-*)	echo amd64;;
		*)		echo "${portage_arch}";;
	esac
}

go_arm()
{
	case "${1:-${CHOST}}" in
		armv5*)	echo 5;;
		armv6*)	echo 6;;
		armv7*)	echo 7;;
		*)
			die "unknown GOARM for ${1:-${CHOST}}"
			;;
	esac
}

go_os()
{
	case "${1:-${CHOST}}" in
		*-linux*)	echo linux;;
		*-darwin*)	echo darwin;;
		*-freebsd*)	echo freebsd;;
		*-netbsd*)	echo netbsd;;
		*-openbsd*)	echo openbsd;;
		*-solaris*)	echo solaris;;
		*-cygwin*|*-interix*|*-winnt*)
			echo windows
			;;
		*)
			die "unknown GOOS for ${1:-${CHOST}}"
			;;
	esac
}

go_tuple()
{
	echo "$(go_os $@)_$(go_arch $@)"
}

go_cross_compile()
{
	[[ $(go_tuple ${CBUILD}) != $(go_tuple) ]]
}

pkg_pretend()
{
	# make.bash does not understand cross-compiling a cross-compiler
	if [[ $(go_tuple) != $(go_tuple ${CTARGET}) ]]; then
		die "CHOST CTARGET pair unsupported: CHOST=${CHOST} CTARGET=${CTARGET}"
	fi
}

src_unpack()
{
	if [[ ${PV} = 9999 ]]; then
		git-r3_src_unpack
	fi
	default
}

src_compile()
{
	export GOROOT_BOOTSTRAP="${WORKDIR}"/go-$(go_os)-$(go_arch)-bootstrap
	export GOROOT_FINAL="${EPREFIX}"/usr/lib/go
	export GOROOT="$(pwd)"
	export GOBIN="${GOROOT}/bin"

	# Go's build script does not use BUILD/HOST/TARGET consistently. :(
	export GOHOSTARCH=$(go_arch ${CBUILD})
	export GOHOSTOS=$(go_os ${CBUILD})
	export CC=$(tc-getBUILD_CC)

	export GOARCH=$(go_arch)
	export GOOS=$(go_os)
	export CC_FOR_TARGET=$(tc-getCC)
	export CXX_FOR_TARGET=$(tc-getCXX)
	if [[ ${ARCH} == arm ]]; then
		export GOARM=$(go_arm)
	fi

	cd src
	./make.bash || die "build failed"
}

src_test()
{
	go_cross_compile && return 0

	cd src
	PATH="${GOBIN}:${PATH}" \
		./run.bash -no-rebuild || die "tests failed"
}

src_install()
{
	local bin_path f x

	dodir /usr/lib/go
	insinto /usr/lib/go

	# There is a known issue which requires the source tree to be installed [1].
	# Once this is fixed, we can consider using the doc use flag to control
	# installing the doc and src directories.
	# [1] https://golang.org/issue/2775
	doins -r bin doc lib pkg src
	fperms -R +x /usr/lib/go/bin /usr/lib/go/pkg/tool

	cp -a misc "${D}"/usr/lib/go/misc

	if go_cross_compile; then
		bin_path="bin/$(go_tuple)"
	else
		bin_path=bin
	fi
	for x in ${bin_path}/*; do
		f=${x##*/}
		dosym ../lib/go/${bin_path}/${f} /usr/bin/${f}
	done
	dodoc AUTHORS CONTRIBUTORS PATENTS README.md
}

pkg_preinst()
{
	has_version '<dev-lang/go-1.4' &&
		export had_support_files=true ||
		export had_support_files=false
}

pkg_postinst()
{
	# If the go tool sees a package file timestamped older than a dependancy it
	# will rebuild that file.  So, in order to stop go from rebuilding lots of
	# packages for every build we need to fix the timestamps.  The compiler and
	# linker are also checked - so we need to fix them too.
	ebegin "fixing timestamps to avoid unnecessary rebuilds"
	tref="usr/lib/go/pkg/*/runtime.a"
	find "${EROOT}"usr/lib/go -type f \
		-exec touch -r "${EROOT}"${tref} {} \;
	eend $?

	if [[ ${PV} != 9999 && -n ${REPLACING_VERSIONS} &&
		${REPLACING_VERSIONS} != ${PV} ]]; then
		elog "Release notes are located at http://golang.org/doc/go${PV}"
	fi

	if $had_support_files; then
		ewarn
		ewarn "All editor support, IDE support, shell completion"
		ewarn "support, etc has been removed from the go package"
		ewarn "upstream."
		ewarn "For more information on which support is available, see"
		ewarn "the following URL:"
		ewarn "https://github.com/golang/go/wiki/IDEsAndTextEditorPlugins"
	fi
}<|MERGE_RESOLUTION|>--- conflicted
+++ resolved
@@ -39,11 +39,7 @@
 	case ${PV} in
 		*9999*|*_rc*) ;;
 		*)
-<<<<<<< HEAD
-			KEYWORDS="-* ~amd64 ~arm64 ~x64-macos"
-=======
-			KEYWORDS="-* ~amd64 ~arm64 ~amd64-fbsd ~x86-fbsd"
->>>>>>> de47eabe
+			KEYWORDS="-* ~amd64 ~arm64 ~amd64-fbsd ~x86-fbsd ~x64-macos"
 			;;
 	esac
 fi
